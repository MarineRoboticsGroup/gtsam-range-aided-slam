from typing import Union, Dict, Optional, Tuple, List
import pickle
from os.path import isfile
import numpy as np
import attr


from ro_slam.utils.matrix_utils import (
    get_theta_from_rotation_matrix,
    get_theta_from_transformation_matrix,
    get_translation_from_transformation_matrix,
    _check_rotation_matrix,
    _check_transformation_matrix,
)


@attr.s(frozen=True)
class QcqpSolverParams:
    solver: str = attr.ib()
    verbose: bool = attr.ib()
    save_results: bool = attr.ib()
    use_socp_relax: bool = attr.ib()
    use_orthogonal_constraint: bool = attr.ib()
    init_technique: str = attr.ib()
    custom_init_file: Optional[str] = attr.ib(default=None)


@attr.s(frozen=True)
class GtsamSolverParams:
    verbose: bool = attr.ib()
    save_results: bool = attr.ib()
    init_technique: str = attr.ib()
    custom_init_file: Optional[str] = attr.ib()


@attr.s(frozen=True)
class VariableValues:
    poses: Dict[str, np.ndarray] = attr.ib()
    # translations: Dict[str, np.ndarray] = attr.ib()
    # rotations: Dict[str, np.ndarray] = attr.ib()
    landmarks: Dict[str, np.ndarray] = attr.ib()
    distances: Optional[Dict[Tuple[str, str], np.ndarray]] = attr.ib()

    @poses.validator
    def _check_poses(self, attribute, value: Dict[str, np.ndarray]):
        for pose in value.values():
            _check_transformation_matrix(pose)

    @property
    def rotations(self):
        return {
            key: get_theta_from_transformation_matrix(value)
            for key, value in self.poses.items()
        }

    @property
    def translations(self):
        return {
            key: get_translation_from_transformation_matrix(value)
            for key, value in self.poses.items()
        }


@attr.s(frozen=True)
class SolverResults:
    variables: VariableValues = attr.ib()
    total_time: float = attr.ib()
    solved: bool = attr.ib()
    pose_chain_names: Optional[list] = attr.ib(default=None)  # Default [[str]]

    @property
    def poses(self):
        return self.variables.poses

    @property
    def translations(self):
        return self.variables.translations

    @property
    def rotations(self):
        return self.variables.rotations

    @property
    def landmarks(self):
        return self.variables.landmarks

    @property
    def distances(self):
        return self.variables.distances


def print_state(
    result,
    translations: Dict[str, np.ndarray],
    rotations: Dict[str, np.ndarray],
    pose_key: str,
):
    """
    Prints the current state of the result

    Args:
        result (MathematicalProgram): the result of the solution
        translations (List[np.ndarray]): the translations
        rotations (List[np.ndarray]): the rotations
        pose_key (str): the key of the pose to print
    """
    trans_solve = result.GetSolution(translations[pose_key]).round(decimals=2)
    rot_solve = result.GetSolution(rotations[pose_key])
    theta_solve = get_theta_from_rotation_matrix(rot_solve)

    trans_string = np.array2string(trans_solve, precision=1, floatmode="fixed")

    status = (
        f"State {pose_key}"
        + f" | Translation: {trans_string}"
        + f" | Rotation: {theta_solve:.2f}"
    )
    print(status)


def save_results_to_file(
    solved_results: SolverResults,
    solved_cost: float,
    solve_success: bool,
    filepath: str,
):
    """
    Saves the results to a file

    Args:
        result (Drake Results): the result of the solution
        solved_results (Dict[str, Dict[str, np.ndarray]]): the solved values of the variables
        filepath (str): the path to save the results to
    """
    allowed_extensions = [".pickle", ".txt"]

    if filepath.endswith(".pickle"):
        pickle_file = open(filepath, "wb")
        pickle.dump(solved_results, pickle_file)
        solve_info = {
            "success": solve_success,
            "optimal_cost": solved_cost,
        }
        pickle.dump(solve_info, pickle_file)
        pickle_file.close()

    elif filepath.endswith(".txt"):
        with open(filepath, "w") as f:
            translations = solved_results.translations
            rotations = solved_results.rotations
            for pose_key in translations.keys():
                trans_solve = translations[pose_key]
                theta_solve = rotations[pose_key]

                trans_string = np.array2string(
                    trans_solve, precision=1, floatmode="fixed"
                )
                status = (
                    f"State {pose_key}"
                    + f" | Translation: {trans_string}"
                    + f" | Rotation: {theta_solve:.2f}\n"
                )
                f.write(status)

            landmarks = solved_results.landmarks
            for landmark_key in landmarks.keys():
                landmark_solve = landmarks[landmark_key]

                landmark_string = np.array2string(
                    landmark_solve, precision=1, floatmode="fixed"
                )
                status = (
                    f"State {landmark_key}" + f" | Translation: {landmark_string}\n"
                )
                f.write(status)

            f.write(f"Is optimization successful? {solve_success}\n")
            f.write(f"optimal cost: {solved_cost}")

    # Outputs each posechain as a separate file with timestamp in TUM format
    elif filepath.endswith(".tum"):
        assert (
            solved_results.pose_chain_names is not None
        ), "Pose_chain_names must be provided for multi robot trajectories"
        # TODO: Add support for exporting without pose_chain_names
        for pose_chain in solved_results.pose_chain_names:
            pose_chain_letter = pose_chain[0][
                0
            ]  # Get first letter of first pose in chain
            modified_path = filepath.replace(".tum", f"_{pose_chain_letter}.tum")
            with open(modified_path, "w") as f:
                translations = solved_results.translations
                rotations = solved_results.rotations
                for i, pose_key in enumerate(pose_chain):
                    trans_solve = translations[pose_key]
                    theta_solve = rotations[pose_key]
<<<<<<< HEAD
                    # TODO: Add actual timestamps
                    f.write(f"{i} {trans_solve[0]} {trans_solve[1]} 0 0 0 {np.sin(theta_solve/2)} {np.cos(theta_solve/2)}\n")
=======

                    f.write(
                        f"0 {trans_solve[0]} {trans_solve[1]} 0 0 0 {np.sin(theta_solve/2)} {np.cos(theta_solve/2)}\n"
                    )
>>>>>>> a3555487
    else:
        raise ValueError(
            f"The file extension {filepath.split('.')[-1]} is not supported. "
        )

    print(f"Results saved to: {filepath}\n")


def check_rotations(result, rotations: Dict[str, np.ndarray]):
    """
    checks that results are valid rotations

    Args:
        result (Drake Result Object): the result of the solution
        rotations (Dict[str, np.ndarray]): the rotation variables
    """
    for rot_key in rotations.keys():
        rot_result = result.GetSolution(rotations[rot_key])
        _check_rotation_matrix(rot_result)


def load_custom_init_file(file_path: str) -> VariableValues:
    """Loads the custom init file

    Args:
        file_path (str): [description]
    """

    assert isfile(file_path), f"File {file_path} does not exist"
    assert file_path.endswith(".pickle"), f"File {file_path} must end with '.pickle'"

    print(f"Loading custom init file: {file_path}")
    with open(file_path, "rb") as f:
        init_dict = pickle.load(f)
        if isinstance(init_dict, SolverResults):
            return init_dict.variables
        elif isinstance(init_dict, VariableValues):
            return init_dict
        else:
            raise ValueError(f"Unknown type: {type(init_dict)}")<|MERGE_RESOLUTION|>--- conflicted
+++ resolved
@@ -194,15 +194,8 @@
                 for i, pose_key in enumerate(pose_chain):
                     trans_solve = translations[pose_key]
                     theta_solve = rotations[pose_key]
-<<<<<<< HEAD
                     # TODO: Add actual timestamps
                     f.write(f"{i} {trans_solve[0]} {trans_solve[1]} 0 0 0 {np.sin(theta_solve/2)} {np.cos(theta_solve/2)}\n")
-=======
-
-                    f.write(
-                        f"0 {trans_solve[0]} {trans_solve[1]} 0 0 0 {np.sin(theta_solve/2)} {np.cos(theta_solve/2)}\n"
-                    )
->>>>>>> a3555487
     else:
         raise ValueError(
             f"The file extension {filepath.split('.')[-1]} is not supported. "
